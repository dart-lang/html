--- conflicted
+++ resolved
@@ -22,13 +22,9 @@
   return parse(File(testPath).readAsStringSync());
 }
 
-<<<<<<< HEAD
+
 var testType = testQsaBaseline | testQsaAdditional; // Only run baseline tests.
 var docType = "html"; // Only run tests suitable for HTML
-=======
-var testType = testQsaBaseline; // Only run baseline tests.
-var docType = 'html'; // Only run tests suitable for HTML
->>>>>>> 137be8db
 
 void main() {
   /*
