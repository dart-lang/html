## 0.15.2-dev

- Add additional types at the API boundary (in `lib/parser.dart` and others).
<<<<<<< HEAD
- Adopted the `package:dart_flutter_team_lints` linting rules.
=======
- Update to `package:lints` 2.0.
- Fixed an issue with `querySelector` where it would fail in some cases with
  descendant or sibling combinators (#157).
>>>>>>> 52d91855

## 0.15.1

- Move `htmlSerializeEscape` to its own library,
  `package:html/html_escape.dart`, which is exported from
  `package:html/dom_parsing.dart`.
- Use more non-growable lists, and type annotations on List literals.
- Switch analysis option `implicit-casts: false` to `strict-casts: true`.

## 0.15.0

- Migrate to null safety.
- Drop `lastPhase`, `beforeRcDataPhase`, and `container` fields from
  `HtmlParser` class. These fields never had a value other than `null`.

## 0.14.0+4

- Fix a bug parsing bad HTML where a 'button' end tag needs to close other
  elements.

## 0.14.0+3

- Fix spans generated for HTML with higher-plane unicode characters
  (eg. emojis).

## 0.14.0+2

- Support `package:css` `>=0.13.2 <0.17.0`.

## 0.14.0+1

- Support `package:css` `>=0.13.2 <0.16.0`.

## 0.14.0

*BREAKING CHANGES*

- Drop support for encodings other than UTF-8 and ASCII.
- Removed `parser_console.dart` library.

## 0.13.4+1

* Fixes to readme and pubspec.

## 0.13.4

* Require Dart 2.0 stable.

## 0.13.3+3

* Do not use this tag in our systems - there was an earlier version of it
  pointing to a different commit, that is still in some caches.

* Fix missing_return analyzer errors in `processStartTag` and `processEndTag`
  methods.

## 0.13.3+2

* Set max SDK version to `<3.0.0`, and adjust other dependencies.

## 0.13.3+1

 * Updated SDK version to 2.0.0-dev.17.0

## 0.13.3

 * Update the signatures of `FilteredElementList.indexOf` and
   `FilteredElementList.lastIndexOf` to include type annotations.

## 0.13.2+2

 * Update signature for implementations of `Iterable.singleWhere` to include
   optional argument.

## 0.13.2+1

 * Changed the implementation of `Set` and `List` classes to use base classes
   from `dart:collection`.

## 0.13.2

 * Support the latest release of `pkg/csslib`.

## 0.13.1
 * Update Set.difference to take a Set<Object>.

## 0.13.0

 * **BREAKING** Fix all [strong mode][] errors and warnings.
   This involved adding more precise types on some public APIs, which is why it
   may break users.

[strong mode]: https://github.com/dart-lang/dev_compiler/blob/master/STRONG_MODE.md

#### Pub version 0.12.2+2
  * Support `csslib` versions `0.13.x`.

#### Pub version 0.12.2+1
  * Exclude `.packages` file from the published package.

#### Pub version 0.12.2
  * Added `Element.endSourceSpan`, containing the span of a closing tag.

#### Pub version 0.12.0+1
  * Support `csslib` version `0.12.0`.

#### Rename to package:html 0.12.0
  * package has been renamed to `html`

#### Pub version 0.12.0
  * switch from `source_maps`' `Span` class to `source_span`'s
    `SourceSpan` class.

#### Pub version 0.11.0+2
  * expand the version constraint for csslib.

#### Pub version 0.10.0+1
  * use a more recent source_maps version.

#### Pub version 0.10.0
  * fix how document fragments are added in NodeList.add/addAll/insertAll.

#### Pub version 0.9.2-dev
  * add Node.text, Node.append, Document.documentElement
  * add Text.data, deprecate Node.value and Text.value.
  * deprecate Node.$dom_nodeType
  * added querySelector/querySelectorAll, deprecated query/queryAll.
    This matches the current APIs in dart:html.<|MERGE_RESOLUTION|>--- conflicted
+++ resolved
@@ -1,13 +1,9 @@
 ## 0.15.2-dev
 
 - Add additional types at the API boundary (in `lib/parser.dart` and others).
-<<<<<<< HEAD
 - Adopted the `package:dart_flutter_team_lints` linting rules.
-=======
-- Update to `package:lints` 2.0.
 - Fixed an issue with `querySelector` where it would fail in some cases with
   descendant or sibling combinators (#157).
->>>>>>> 52d91855
 
 ## 0.15.1
 
